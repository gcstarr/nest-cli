{
  "name": "@nestjs/cli",
  "version": "7.6.0",
  "description": "Nest - modern, fast, powerful node.js web framework (@cli)",
  "publishConfig": {
    "access": "public"
  },
  "engines": {
    "node": ">= 10.13.0",
    "npm": ">= 6.11.0"
  },
  "bin": {
    "nest": "bin/nest.js"
  },
  "scripts": {
    "build": "tsc",
    "clean": "gulp clean:bundle",
    "format": "prettier --write \"**/*.ts\"",
    "lint": "eslint '{lib,commands,actions}/**/*.ts' --fix",
    "start": "node bin/nest.js",
    "prepack": "npm run build",
    "prepublish:next": "npm run build",
    "publish:next": "npm publish --access public --tag next",
    "prepublish:npm": "npm run build",
    "publish:npm": "npm publish --access public",
    "test": "jest --config test/jest-config.json",
    "test:dev": "npm run clean && jest --config test/jest-config.json --watchAll",
    "prerelease": "npm run build",
    "release": "release-it"
  },
  "repository": {
    "type": "git",
    "url": "git+https://github.com/nestjs/nest-cli.git"
  },
  "contributors": [
    "Kamil Mysliwiec <mail@kamilmysliwiec.com>",
    "Mark Pieszak <mark@trilon.io>",
    "ThomRick"
  ],
  "license": "MIT",
  "bugs": {
    "url": "https://github.com/nestjs/nest-cli/issues"
  },
  "homepage": "https://github.com/nestjs/nest-cli#readme",
  "dependencies": {
    "@angular-devkit/core": "12.1.1",
    "@angular-devkit/schematics": "12.1.1",
    "@angular-devkit/schematics-cli": "12.1.1",
    "@nestjs/schematics": "^7.3.0",
    "chalk": "3.0.0",
    "chokidar": "3.5.2",
    "cli-table3": "0.5.1",
    "commander": "4.1.1",
    "fork-ts-checker-webpack-plugin": "6.2.12",
    "inquirer": "7.3.3",
    "node-emoji": "1.10.0",
    "ora": "5.4.1",
    "os-name": "4.0.0",
    "rimraf": "3.0.2",
    "shelljs": "0.8.4",
    "tree-kill": "1.2.2",
    "tsconfig-paths": "3.10.1",
    "tsconfig-paths-webpack-plugin": "3.5.1",
    "typescript": "4.3.5",
    "webpack": "5.28.0",
    "webpack-node-externals": "3.0.0"
  },
  "devDependencies": {
    "@commitlint/cli": "12.1.4",
    "@commitlint/config-angular": "12.1.4",
    "@types/copyfiles": "2.4.0",
    "@types/inquirer": "7.3.3",
    "@types/jest": "26.0.24",
    "@types/node": "14.17.4",
    "@types/node-emoji": "1.8.1",
    "@types/ora": "3.2.0",
    "@types/os-name": "3.1.0",
    "@types/rimraf": "3.0.0",
<<<<<<< HEAD
    "@types/shelljs": "0.8.9",
    "@types/webpack": "5.28.0",
    "@types/webpack-node-externals": "2.5.2",
    "@typescript-eslint/eslint-plugin": "4.28.2",
    "@typescript-eslint/parser": "4.28.2",
=======
    "@types/shelljs": "0.8.8",
    "@types/webpack-node-externals": "2.5.1",
    "@typescript-eslint/eslint-plugin": "4.19.0",
    "@typescript-eslint/parser": "4.19.0",
>>>>>>> a1481d55
    "delete-empty": "3.0.0",
    "eslint": "7.30.0",
    "eslint-config-prettier": "8.3.0",
    "eslint-plugin-import": "2.23.4",
    "gulp": "4.0.2",
    "gulp-clean": "0.4.0",
    "husky": "7.0.1",
    "jest": "27.0.6",
    "prettier": "2.3.2",
    "release-it": "14.10.0",
    "ts-jest": "27.0.3",
    "ts-loader": "9.2.3",
    "ts-node": "10.0.0"
  },
  "husky": {
    "hooks": {
      "commit-msg": "commitlint -c .commitlintrc.json -E HUSKY_GIT_PARAMS"
    }
  }
}<|MERGE_RESOLUTION|>--- conflicted
+++ resolved
@@ -76,18 +76,10 @@
     "@types/ora": "3.2.0",
     "@types/os-name": "3.1.0",
     "@types/rimraf": "3.0.0",
-<<<<<<< HEAD
     "@types/shelljs": "0.8.9",
-    "@types/webpack": "5.28.0",
     "@types/webpack-node-externals": "2.5.2",
     "@typescript-eslint/eslint-plugin": "4.28.2",
     "@typescript-eslint/parser": "4.28.2",
-=======
-    "@types/shelljs": "0.8.8",
-    "@types/webpack-node-externals": "2.5.1",
-    "@typescript-eslint/eslint-plugin": "4.19.0",
-    "@typescript-eslint/parser": "4.19.0",
->>>>>>> a1481d55
     "delete-empty": "3.0.0",
     "eslint": "7.30.0",
     "eslint-config-prettier": "8.3.0",
