--- conflicted
+++ resolved
@@ -51,11 +51,6 @@
     "inquirer": "8.2.6",
     "node-emoji": "1.11.0",
     "ora": "5.4.1",
-<<<<<<< HEAD
-    "shelljs": "0.8.5",
-=======
-    "rimraf": "4.4.1",
->>>>>>> 923f2e21
     "source-map-support": "0.5.21",
     "tree-kill": "1.2.2",
     "tsconfig-paths": "4.2.0",
