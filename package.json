{
  "name": "@nestjs/cli",
  "version": "6.13.3",
  "description": "Nest - modern, fast, powerful node.js web framework (@cli)",
  "publishConfig": {
    "access": "public"
  },
  "engines": {
    "node": ">= 8.9.0",
    "npm": ">= 5.5.1"
  },
  "bin": {
    "nest": "bin/nest.js"
  },
  "scripts": {
    "build": "tsc",
    "clean": "gulp clean:bundle",
    "format": "prettier --write \"**/*.ts\"",
    "lint": "tslint -p .",
    "start": "node bin/nest.js",
<<<<<<< HEAD
    "prepublish:next": "npm run build",
    "publish:next": "npm publish --access public --tag next",
    "prepublish:npm": "npm run build",
    "publish:npm": "npm publish --access public",
    "test": "jest --config test/jest-config.json",
=======
    "test": "npm run clean && jest --config test/jest-config.json",
>>>>>>> ae386f53
    "test:dev": "jest --config test/jest-config.json --watchAll"
  },
  "repository": {
    "type": "git",
    "url": "git+https://github.com/nestjs/nest-cli.git"
  },
  "contributors": [
    "Kamil Mysliwiec <mail@kamilmysliwiec.com>",
    "Mark Pieszak <mark@trilon.io>",
    "ThomRick"
  ],
  "license": "MIT",
  "bugs": {
    "url": "https://github.com/nestjs/nest-cli/issues"
  },
  "homepage": "https://github.com/nestjs/nest-cli#readme",
  "dependencies": {
    "@angular-devkit/core": "7.3.8",
    "@angular-devkit/schematics": "7.3.8",
    "@angular-devkit/schematics-cli": "0.13.8",
    "@nestjs/schematics": "^6.8.0",
    "@types/webpack": "4.41.2",
    "chalk": "2.4.2",
    "cli-table3": "0.5.1",
    "commander": "4.1.0",
    "copyfiles": "2.1.1",
    "fork-ts-checker-webpack-plugin": "3.1.1",
    "inquirer": "7.0.3",
    "node-emoji": "1.10.0",
    "ora": "4.0.3",
    "os-name": "3.1.0",
    "rimraf": "3.0.0",
    "tree-kill": "1.2.2",
    "tsconfig-paths": "3.9.0",
    "tsconfig-paths-webpack-plugin": "3.2.0",
    "typescript": "^3.6.4",
    "webpack": "4.41.5",
    "webpack-node-externals": "1.7.2"
  },
  "devDependencies": {
    "@types/copyfiles": "2.1.1",
    "@types/inquirer": "6.5.0",
    "@types/jest": "24.0.25",
    "@types/node": "12.12.21",
    "@types/node-emoji": "1.8.1",
    "@types/ora": "3.1.0",
    "@types/os-name": "2.0.0",
    "@types/rimraf": "2.0.3",
    "@types/webpack-node-externals": "1.7.0",
    "delete-empty": "3.0.0",
    "gulp": "4.0.2",
    "gulp-clean": "0.4.0",
    "jest": "24.9.0",
    "prettier": "1.19.1",
    "ts-jest": "24.3.0",
    "ts-loader": "6.2.1",
    "ts-node": "8.6.0",
    "tslint": "5.20.1"
  }
}<|MERGE_RESOLUTION|>--- conflicted
+++ resolved
@@ -1,6 +1,6 @@
 {
   "name": "@nestjs/cli",
-  "version": "6.13.3",
+  "version": "6.14.0-next.1",
   "description": "Nest - modern, fast, powerful node.js web framework (@cli)",
   "publishConfig": {
     "access": "public"
@@ -18,16 +18,12 @@
     "format": "prettier --write \"**/*.ts\"",
     "lint": "tslint -p .",
     "start": "node bin/nest.js",
-<<<<<<< HEAD
     "prepublish:next": "npm run build",
     "publish:next": "npm publish --access public --tag next",
     "prepublish:npm": "npm run build",
     "publish:npm": "npm publish --access public",
     "test": "jest --config test/jest-config.json",
-=======
-    "test": "npm run clean && jest --config test/jest-config.json",
->>>>>>> ae386f53
-    "test:dev": "jest --config test/jest-config.json --watchAll"
+    "test:dev": "npm run clean && jest --config test/jest-config.json --watchAll"
   },
   "repository": {
     "type": "git",
