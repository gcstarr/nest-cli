--- conflicted
+++ resolved
@@ -62,13 +62,8 @@
     "tree-kill": "1.2.2",
     "tsconfig-paths": "3.12.0",
     "tsconfig-paths-webpack-plugin": "3.5.2",
-<<<<<<< HEAD
     "typescript": "4.5.4",
-    "webpack": "5.65.0",
-=======
-    "typescript": "4.3.5",
     "webpack": "5.66.0",
->>>>>>> f187f912
     "webpack-node-externals": "3.0.0"
   },
   "devDependencies": {
