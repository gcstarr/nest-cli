--- conflicted
+++ resolved
@@ -46,12 +46,8 @@
     "chokidar": "3.5.3",
     "cli-table3": "0.6.3",
     "commander": "4.1.1",
-<<<<<<< HEAD
     "fork-ts-checker-webpack-plugin": "9.0.0",
-=======
-    "fork-ts-checker-webpack-plugin": "8.0.0",
     "glob": "10.3.4",
->>>>>>> e19c2d3b
     "inquirer": "8.2.6",
     "node-emoji": "1.11.0",
     "ora": "5.4.1",
