--- conflicted
+++ resolved
@@ -83,15 +83,9 @@
     "gulp": "4.0.2",
     "gulp-clean": "0.4.0",
     "husky": "8.0.2",
-<<<<<<< HEAD
-    "jest": "28.1.3",
+    "jest": "29.3.1",
     "lint-staged": "13.1.0",
-    "prettier": "2.7.1",
-=======
-    "jest": "29.3.1",
-    "lint-staged": "13.0.3",
     "prettier": "2.8.1",
->>>>>>> 4ea99d3e
     "release-it": "15.5.1",
     "ts-jest": "29.0.3",
     "ts-loader": "9.4.2",
