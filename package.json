--- conflicted
+++ resolved
@@ -46,13 +46,8 @@
     "@angular-devkit/schematics": "7.3.8",
     "@angular-devkit/schematics-cli": "0.13.8",
     "@nestjs/schematics": "^6.8.2",
-<<<<<<< HEAD
-    "@types/webpack": "4.41.6",
+    "@types/webpack": "4.41.7",
     "chalk": "3.0.0",
-=======
-    "@types/webpack": "4.41.7",
-    "chalk": "2.4.2",
->>>>>>> a3ba73ea
     "cli-table3": "0.5.1",
     "commander": "4.1.1",
     "copyfiles": "2.2.0",
