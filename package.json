--- conflicted
+++ resolved
@@ -1,11 +1,6 @@
 {
-<<<<<<< HEAD
-  "name": "nestjs-cli",
+  "name": "@nestjs/cli",
   "version": "1.4.7",
-=======
-  "name": "@nestjs/cli",
-  "version": "1.4.6",
->>>>>>> b670d0cd
   "license": "MIT",
   "bin": {
     "nest": "index.js"
