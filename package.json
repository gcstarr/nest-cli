{
  "name": "@nestjs/cli",
  "version": "11.0.0-next.4",
  "description": "Nest - modern, fast, powerful node.js web framework (@cli)",
  "publishConfig": {
    "access": "public"
  },
  "engines": {
    "node": ">= 20.11"
  },
  "bin": {
    "nest": "bin/nest.js"
  },
  "scripts": {
    "build": "tsc",
    "clean": "gulp clean:bundle",
    "format": "prettier --write \"**/*.ts\"",
    "lint": "eslint '{lib,commands,actions}/**/*.ts' --fix",
    "start": "node bin/nest.js",
    "prepack": "npm run build",
    "prepublish:next": "npm run build",
    "publish:next": "npm publish --access public --tag next",
    "prepublish:npm": "npm run build",
    "publish:npm": "npm publish --access public",
    "test": "jest --config test/jest-config.json",
    "test:dev": "npm run clean && jest --config test/jest-config.json --watchAll",
    "prerelease": "npm run build",
    "release": "release-it",
    "prepare": "husky"
  },
  "repository": {
    "type": "git",
    "url": "git+https://github.com/nestjs/nest-cli.git"
  },
  "license": "MIT",
  "bugs": {
    "url": "https://github.com/nestjs/nest-cli/issues"
  },
  "homepage": "https://github.com/nestjs/nest-cli#readme",
  "dependencies": {
    "@angular-devkit/core": "19.1.1",
    "@angular-devkit/schematics": "19.1.1",
    "@angular-devkit/schematics-cli": "19.1.1",
    "@inquirer/prompts": "5.5.0",
    "@nestjs/schematics": "11.0.0",
<<<<<<< HEAD
    "ansis": "3.4.0",
    "chokidar": "4.0.3",
=======
    "ansis": "3.9.0",
    "chokidar": "4.0.1",
>>>>>>> d6ba3fae
    "cli-table3": "0.6.5",
    "commander": "4.1.1",
    "fork-ts-checker-webpack-plugin": "9.0.2",
    "glob": "11.0.1",
    "node-emoji": "1.11.0",
    "ora": "5.4.1",
    "tree-kill": "1.2.2",
    "tsconfig-paths": "4.2.0",
    "tsconfig-paths-webpack-plugin": "4.2.0",
    "typescript": "5.7.3",
    "webpack": "5.97.1",
    "webpack-node-externals": "3.0.0"
  },
  "devDependencies": {
    "@commitlint/cli": "19.6.1",
    "@commitlint/config-angular": "19.7.0",
    "@swc/cli": "0.6.0",
    "@swc/core": "1.10.7",
    "@types/inquirer": "9.0.7",
    "@types/jest": "29.5.14",
    "@types/node": "22.10.7",
    "@types/node-emoji": "1.8.2",
    "@types/webpack-node-externals": "3.0.4",
    "@typescript-eslint/eslint-plugin": "8.20.0",
    "@typescript-eslint/parser": "8.20.0",
    "delete-empty": "3.0.0",
    "eslint": "9.18.0",
    "eslint-config-prettier": "10.0.1",
    "gulp": "5.0.0",
    "gulp-clean": "0.4.0",
    "husky": "9.1.7",
    "jest": "29.7.0",
    "lint-staged": "15.4.1",
    "prettier": "3.4.2",
    "release-it": "18.1.1",
    "ts-jest": "29.2.5",
    "ts-loader": "9.5.2",
    "ts-node": "10.9.2"
  },
  "lint-staged": {
    "**/*.{ts,json}": []
  },
  "peerDependencies": {
    "@swc/cli": "^0.1.62 || ^0.3.0 || ^0.4.0 || ^0.5.0 || ^0.6.0",
    "@swc/core": "^1.3.62"
  },
  "peerDependenciesMeta": {
    "@swc/cli": {
      "optional": true
    },
    "@swc/core": {
      "optional": true
    }
  }
}<|MERGE_RESOLUTION|>--- conflicted
+++ resolved
@@ -43,13 +43,8 @@
     "@angular-devkit/schematics-cli": "19.1.1",
     "@inquirer/prompts": "5.5.0",
     "@nestjs/schematics": "11.0.0",
-<<<<<<< HEAD
-    "ansis": "3.4.0",
+    "ansis": "3.9.0",
     "chokidar": "4.0.3",
-=======
-    "ansis": "3.9.0",
-    "chokidar": "4.0.1",
->>>>>>> d6ba3fae
     "cli-table3": "0.6.5",
     "commander": "4.1.1",
     "fork-ts-checker-webpack-plugin": "9.0.2",
