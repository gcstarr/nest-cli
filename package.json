{
  "name": "@nestjs/cli",
  "version": "6.6.4",
  "description": "Nest - modern, fast, powerful node.js web framework (@cli)",
  "publishConfig": {
    "access": "public"
  },
  "engines": {
    "node": ">= 8.9.0",
    "npm": ">= 5.5.1"
  },
  "bin": {
    "nest": "bin/nest.js"
  },
  "scripts": {
    "build": "tsc",
    "clean": "gulp clean:bundle",
    "format": "prettier --write \"**/*.ts\"",
    "lint": "./node_modules/tslint/bin/tslint -p .",
    "start": "node bin/nest.js",
    "test": "jest --config test/jest-config.json",
    "test:dev": "jest --config test/jest-config.json --watchAll"
  },
  "repository": {
    "type": "git",
    "url": "git+https://github.com/nestjs/nest-cli.git"
  },
  "contributors": [
    "ThomRick",
    "Kamil Mysliwiec <mail@kamilmysliwiec.com>"
  ],
  "license": "MIT",
  "bugs": {
    "url": "https://github.com/nestjs/nest-cli/issues"
  },
  "homepage": "https://github.com/nestjs/nest-cli#readme",
  "dependencies": {
    "@angular-devkit/core": "8.3.4",
    "@angular-devkit/schematics": "8.3.4",
    "@angular-devkit/schematics-cli": "0.803.4",
    "@nestjs/schematics": "^6.3.0",
    "chalk": "2.4.2",
    "cli-table3": "0.5.1",
    "commander": "3.0.1",
    "inquirer": "7.0.0",
    "node-emoji": "1.10.0",
    "ora": "3.4.0",
    "os-name": "3.1.0",
    "typescript": "3.4.5"
  },
  "devDependencies": {
    "@types/inquirer": "6.5.0",
    "@types/jest": "24.0.18",
    "@types/node": "12.7.5",
    "@types/node-emoji": "1.8.1",
    "@types/ora": "3.1.0",
    "@types/os-name": "2.0.0",
<<<<<<< HEAD
    "delete-empty": "^3.0.0",
    "gulp": "^4.0.2",
    "gulp-clean": "^0.4.0",
    "jest": "24.8.0",
=======
    "jest": "24.9.0",
>>>>>>> f232809c
    "prettier": "1.18.2",
    "ts-jest": "24.1.0",
    "ts-node": "8.3.0",
    "tslint": "5.20.0"
  }
}<|MERGE_RESOLUTION|>--- conflicted
+++ resolved
@@ -46,7 +46,8 @@
     "node-emoji": "1.10.0",
     "ora": "3.4.0",
     "os-name": "3.1.0",
-    "typescript": "3.4.5"
+    "ts-loader": "6.1.0",
+    "webpack": "4.40.2"
   },
   "devDependencies": {
     "@types/inquirer": "6.5.0",
@@ -55,17 +56,15 @@
     "@types/node-emoji": "1.8.1",
     "@types/ora": "3.1.0",
     "@types/os-name": "2.0.0",
-<<<<<<< HEAD
-    "delete-empty": "^3.0.0",
-    "gulp": "^4.0.2",
-    "gulp-clean": "^0.4.0",
-    "jest": "24.8.0",
-=======
+    "@types/webpack": "4.39.1",
+    "delete-empty": "3.0.0",
+    "gulp": "4.0.2",
+    "gulp-clean": "0.4.0",
     "jest": "24.9.0",
->>>>>>> f232809c
     "prettier": "1.18.2",
     "ts-jest": "24.1.0",
     "ts-node": "8.3.0",
-    "tslint": "5.20.0"
+    "tslint": "5.20.0",
+    "typescript": "3.6.3"
   }
 }