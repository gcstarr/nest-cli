--- conflicted
+++ resolved
@@ -38,16 +38,13 @@
   },
   "homepage": "https://github.com/nestjs/nest-cli#readme",
   "dependencies": {
-<<<<<<< HEAD
     "@angular-devkit/core": "19.0.1",
     "@angular-devkit/schematics": "19.0.1",
     "@angular-devkit/schematics-cli": "19.0.1",
-=======
     "@angular-devkit/core": "17.3.11",
     "@angular-devkit/schematics": "17.3.11",
     "@angular-devkit/schematics-cli": "17.3.11",
     "@inquirer/prompts": "5.3.8",
->>>>>>> 70e91835
     "@nestjs/schematics": "^10.0.1",
     "chalk": "4.1.2",
     "chokidar": "4.0.1",
