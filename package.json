{
  "name": "@nestjs/cli",
  "version": "10.4.8",
  "description": "Nest - modern, fast, powerful node.js web framework (@cli)",
  "publishConfig": {
    "access": "public"
  },
  "engines": {
    "node": ">= 16.14"
  },
  "bin": {
    "nest": "bin/nest.js"
  },
  "scripts": {
    "build": "tsc",
    "clean": "gulp clean:bundle",
    "format": "prettier --write \"**/*.ts\"",
    "lint": "eslint '{lib,commands,actions}/**/*.ts' --fix",
    "start": "node bin/nest.js",
    "prepack": "npm run build",
    "prepublish:next": "npm run build",
    "publish:next": "npm publish --access public --tag next",
    "prepublish:npm": "npm run build",
    "publish:npm": "npm publish --access public",
    "test": "jest --config test/jest-config.json",
    "test:dev": "npm run clean && jest --config test/jest-config.json --watchAll",
    "prerelease": "npm run build",
    "release": "release-it",
    "prepare": "husky install"
  },
  "repository": {
    "type": "git",
    "url": "git+https://github.com/nestjs/nest-cli.git"
  },
  "license": "MIT",
  "bugs": {
    "url": "https://github.com/nestjs/nest-cli/issues"
  },
  "homepage": "https://github.com/nestjs/nest-cli#readme",
  "dependencies": {
    "@angular-devkit/core": "19.0.1",
    "@angular-devkit/schematics": "19.0.1",
    "@angular-devkit/schematics-cli": "19.0.1",
<<<<<<< HEAD
=======
    "@angular-devkit/core": "17.3.11",
    "@angular-devkit/schematics": "17.3.11",
    "@angular-devkit/schematics-cli": "17.3.11",
    "@inquirer/prompts": "5.3.8",
>>>>>>> 22f1f440
    "@nestjs/schematics": "^10.0.1",
    "chalk": "4.1.2",
    "chokidar": "4.0.1",
    "cli-table3": "0.6.5",
    "commander": "4.1.1",
    "fork-ts-checker-webpack-plugin": "9.0.2",
    "glob": "11.0.0",
    "node-emoji": "1.11.0",
    "ora": "5.4.1",
    "tree-kill": "1.2.2",
    "tsconfig-paths": "4.2.0",
    "tsconfig-paths-webpack-plugin": "4.2.0",
    "typescript": "5.6.3",
    "webpack": "5.96.1",
    "webpack-node-externals": "3.0.0"
  },
  "devDependencies": {
    "@commitlint/cli": "19.6.0",
    "@commitlint/config-angular": "19.6.0",
    "@swc/cli": "0.5.1",
    "@swc/core": "1.9.3",
    "@types/inquirer": "9.0.7",
    "@types/jest": "29.5.14",
    "@types/node": "22.9.1",
    "@types/node-emoji": "1.8.2",
    "@types/webpack-node-externals": "3.0.4",
    "@typescript-eslint/eslint-plugin": "8.15.0",
    "@typescript-eslint/parser": "8.15.0",
    "delete-empty": "3.0.0",
    "eslint": "9.15.0",
    "eslint-config-prettier": "9.1.0",
    "gulp": "5.0.0",
    "gulp-clean": "0.4.0",
    "husky": "9.1.7",
    "jest": "29.7.0",
    "lint-staged": "15.2.10",
    "prettier": "3.3.3",
    "release-it": "17.10.0",
    "ts-jest": "29.2.5",
    "ts-loader": "9.5.1",
    "ts-node": "10.9.2"
  },
  "lint-staged": {
    "**/*.{ts,json}": []
  },
  "peerDependencies": {
    "@swc/cli": "^0.1.62 || ^0.3.0 || ^0.4.0 || ^0.5.0",
    "@swc/core": "^1.3.62"
  },
  "peerDependenciesMeta": {
    "@swc/cli": {
      "optional": true
    },
    "@swc/core": {
      "optional": true
    }
  }
}<|MERGE_RESOLUTION|>--- conflicted
+++ resolved
@@ -41,13 +41,7 @@
     "@angular-devkit/core": "19.0.1",
     "@angular-devkit/schematics": "19.0.1",
     "@angular-devkit/schematics-cli": "19.0.1",
-<<<<<<< HEAD
-=======
-    "@angular-devkit/core": "17.3.11",
-    "@angular-devkit/schematics": "17.3.11",
-    "@angular-devkit/schematics-cli": "17.3.11",
     "@inquirer/prompts": "5.3.8",
->>>>>>> 22f1f440
     "@nestjs/schematics": "^10.0.1",
     "chalk": "4.1.2",
     "chokidar": "4.0.1",
