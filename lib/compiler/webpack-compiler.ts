--- conflicted
+++ resolved
@@ -114,13 +114,8 @@
     }
 
     const afterCallback = (
-<<<<<<< HEAD
-      err: Error | undefined,
+      err: Error | null | undefined,
       stats: webpack.Stats | webpack.MultiStats | undefined,
-=======
-      err: Error | null | undefined,
-      stats: webpack.Stats | undefined,
->>>>>>> 00213cf9
     ) => {
       if (err && stats === undefined) {
         // Could not complete the compilation
