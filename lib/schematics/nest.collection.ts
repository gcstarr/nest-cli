--- conflicted
+++ resolved
@@ -5,37 +5,15 @@
 export interface Schematic {
   name: string;
   alias: string;
-  description:string;
+  description: string;
 }
 
 export class NestCollection extends AbstractCollection {
   private static schematics: Schematic[] = [
-<<<<<<< HEAD
-    { name: 'application', alias: 'application' },
-    { name: 'angular-app', alias: 'ng-app' },
-    { name: 'class', alias: 'cl' },
-    { name: 'configuration', alias: 'config' },
-    { name: 'controller', alias: 'co' },
-    { name: 'decorator', alias: 'd' },
-    { name: 'filter', alias: 'f' },
-    { name: 'gateway', alias: 'ga' },
-    { name: 'guard', alias: 'gu' },
-    { name: 'interceptor', alias: 'in' },
-    { name: 'interface', alias: 'interface' },
-    { name: 'middleware', alias: 'mi' },
-    { name: 'module', alias: 'mo' },
-    { name: 'pipe', alias: 'pi' },
-    { name: 'provider', alias: 'pr' },
-    { name: 'resolver', alias: 'r' },
-    { name: 'service', alias: 's' },
-    { name: 'library', alias: 'lib' },
-    { name: 'sub-app', alias: 'app' },
-    { name: 'resource', alias: 'res' },
-=======
     { 
       name: 'application', 
       alias: 'application' , 
-      description:'Generate a new application within a monorepo' 
+      description:'Generate a new application workspace' 
     },
     { 
       name:'angular-app', 
@@ -50,7 +28,7 @@
     { 
       name: 'configuration',
       alias: 'config',
-      description:'Generate a config file' 
+      description:'Generate a CLI configuration file' 
     },
     { 
       name: 'controller',
@@ -110,7 +88,7 @@
     { 
       name: 'resolver', 
       alias: 'r',
-      description: 'Generate a resolver declaration'
+      description: 'Generate a GraphQL resolver declaration'
     },
     { 
       name: 'service',
@@ -125,9 +103,9 @@
     { 
       name: 'sub-app', 
       alias: 'app',
-      description: 'Generate a sub app module'
+      description: 'Generate a new application within a monorepo'
      },
->>>>>>> a8bccc1f
+     { name: 'resource', alias: 'res', description: 'Generate a new CRUD resource' },
   ];
 
   constructor(runner: AbstractRunner) {
