--- conflicted
+++ resolved
@@ -1,14 +1,13 @@
+import { existsSync } from 'fs';
 import { join, sep } from 'path';
-import { existsSync } from 'fs';
 import { AbstractRunner } from './abstract.runner';
 
 export class SchematicRunner extends AbstractRunner {
   constructor() {
-<<<<<<< HEAD
     super(`"${SchematicRunner.findClosestSchematicsBinary(__dirname)}"`);
   }
 
-  static findClosestSchematicsBinary(path: string): string {
+  private static findClosestSchematicsBinary(path: string): string {
     const segments = path.split(sep);
     const binaryPath = ['node_modules', '.bin', 'schematics'];
 
@@ -34,8 +33,5 @@
     }
 
     return join(__dirname, '../..', 'node_modules/.bin/schematics');
-=======
-    super(`"${join(__dirname, '../..', 'node_modules/.bin/schematics')}"`);
->>>>>>> 16ddcc2e
   }
 }