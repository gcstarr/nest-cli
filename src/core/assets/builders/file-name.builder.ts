--- conflicted
+++ resolved
@@ -42,13 +42,10 @@
         return 'controller';
       case AssetEnum.COMPONENT:
         return 'service';
-<<<<<<< HEAD
       case AssetEnum.PIPE:
         return 'pipe';
-=======
       case AssetEnum.MIDDLEWARE:
         return 'middleware';
->>>>>>> d7a714bf
     }
   }
 
