--- conflicted
+++ resolved
@@ -6,21 +6,13 @@
   public load(program: CommanderStatic): void {
     program
       .command('build [app]')
-<<<<<<< HEAD
-      .option('-c, --config [path]', 'Path to nest-cli configuration file')
-      .option('-p, --path [path]', 'Path to tsconfig file')
-      .option('-w, --watch', 'Run in watch mode (live-reload)')
-      .option('--webpack', 'Use webpack for compilation')
-      .option('--webpackPath [path]', 'Path to webpack configuration')
-      .option('--tsc', 'Use tsc for compilation')
-      .description('Build Nest application')
-=======
+      .option('-c, --config [path]', 'Path to nest-cli configuration file.')
       .option('-p, --path [path]', 'Path to tsconfig file.')
       .option('-w, --watch', 'Run in watch mode (live-reload).')
       .option('--webpack', 'Use webpack for compilation.')
       .option('--webpackPath [path]', 'Path to webpack configuration.')
+      .option('--tsc', 'Use tsc for compilation.')
       .description('Build Nest application.')
->>>>>>> ae386f53
       .action(async (app: string, command: Command) => {
         const options: Input[] = [];
 
